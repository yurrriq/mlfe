%%% -*- mode: erlang;erlang-indent-level: 4;indent-tabs-mode: nil -*-
%%% ex: ft=erlang ts=4 sw=4 et
%%% Copyright 2016 Jeremy Pierre
%%%
%%% Licensed under the Apache License, Version 2.0 (the "License");
%%% you may not use this file except in compliance with the License.
%%% You may obtain a copy of the License at
%%%
%%%     http://www.apache.org/licenses/LICENSE-2.0
%%%
%%% Unless required by applicable law or agreed to in writing, software
%%% distributed under the License is distributed on an "AS IS" BASIS,
%%% WITHOUT WARRANTIES OR CONDITIONS OF ANY KIND, either express or implied.
%%% See the License for the specific language governing permissions and
%%% limitations under the License.

-module(alpaca_codegen).
-export([gen/2]).

-include("alpaca_ast.hrl").

-ifdef(TEST).
-include_lib("eunit/include/eunit.hrl").
-endif.

%% Simple code generation environment.
%% Tracks:
%%   - names of top-level functions with their arity
%%   - incrementing variable number for wildcard variables (underscores)
%%   - numbers for synthesized function name generation
%% 
%% The top-level functions get looked up for correct Core Erlang call 
%% construction.  Renaming instances of "_" (the wildcard or "don't care"
%% variable name) is necessary because "_" is actually a legitimate variable
%% name in Core Erlang.  If we don't rename it when there are multiple 
%% occurrences in the same pattern there will be a compilation error from
%% the 'cerl' module.
-record(env, {
          module_funs=[] :: list({string(), integer()}),
          wildcard_num=0 :: integer(),
          synthetic_fun_num=0 :: integer()
         }).

make_env(#alpaca_module{functions=Funs}=_Mod) ->
    TopLevelFuns = [{N, A} || #alpaca_fun_def{name={symbol, _, N}, arity=A} <- Funs],
    #env{module_funs=TopLevelFuns, wildcard_num=0}.

prefix_modulename(Name) ->    
    case Name of
        erlang -> erlang;
        _ -> list_to_atom("alpaca_" ++ atom_to_list(Name))
    end.

gen(#alpaca_module{}=Mod, Opts) ->
    #alpaca_module{
       name=ModuleName,
       function_exports=Exports,
       functions=Funs,
       tests=Tests} = Mod,
    Env = make_env(Mod),
    PrefixModuleName = prefix_modulename(ModuleName), 
    {Env2, CompiledFuns} = gen_funs(Env, [], Funs),
    CompiledTests = gen_tests(Env2, Tests),

    CompiledExports =
        [gen_export(E) || E <- Exports] ++ gen_test_exports(Tests, Opts, []),
    {ok, cerl:c_module(
           cerl:c_atom(PrefixModuleName),
           [gen_export({"module_info", 0}),
            gen_export({"module_info", 1})] ++
               CompiledExports,
           [],
           [module_info0(PrefixModuleName),
            module_info1(PrefixModuleName)] ++
               CompiledFuns ++ CompiledTests)
    }.

gen_export({N, A}) ->
    cerl:c_fname(list_to_atom(N), A).

gen_test_exports([], _, Memo) ->
    Memo;
gen_test_exports(_, [], Memo) ->
    Memo;
gen_test_exports([#alpaca_test{name={string, _, N}}|RemTests], [test|_]=Opts,
                 Memo) ->
    gen_test_exports(
      RemTests, Opts, [gen_export({clean_test_name(N), 0})|Memo]);
gen_test_exports(Tests, [_|Rem], Memo) ->
    gen_test_exports(Tests, Rem, Memo).

gen_funs(Env, Funs, []) ->
    {Env, lists:reverse(Funs)};
gen_funs(Env, Funs, [#alpaca_fun_def{}=F|T]) ->
    NewF = gen_fun(Env, F),
    gen_funs(Env, [NewF|Funs], T).

gen_fun(Env, 
        #alpaca_fun_def{
           name={symbol, _, N}, 
           versions=[#alpaca_fun_version{args=[{unit, _}], body=Body}]}) ->

    FName = cerl:c_fname(list_to_atom(N), 1),
    A = [cerl:c_var('_unit')],
    {_, B} = gen_expr(Env, Body),
    {FName, cerl:c_fun(A, B)};
gen_fun(Env, #alpaca_fun_def{name={symbol, _, N}, versions=Vs}=Def) ->
    case Vs of
        %% If there's a single version with only symbol and/or unit
        %% args, don't compile a pattern match:
        [#alpaca_fun_version{args=Args, body=Body}] ->
            case needs_pattern(Args) of
                false ->
                    FName = cerl:c_fname(list_to_atom(N), length(Args)),
                    A = [cerl:c_var(list_to_atom(X)) || {symbol, _, X} <- Args],
                    {_, B} = gen_expr(Env, Body),                    
                    {FName, cerl:c_fun(A, B)};
                true ->
                    %% our single version has more than symbols and unit:
                    gen_fun_patterns(Env, Def)
            end;
        _ ->
            %% more than one version:
            gen_fun_patterns(Env, Def)
    end.

needs_pattern(Args) ->
    case lists:filter(fun({unit, _})      -> false;
                         ({symbol, _, _}) -> false;
                         (_)              -> true
                      end, Args) of
        [] -> false;
        _  -> true
    end.

gen_fun_patterns(Env, #alpaca_fun_def{name={symbol, _, N}, arity=A, versions=Vs}) ->
    %% We need to manufacture variable names that we'll use in the
    %% nested pattern matches:
    VarNames = ["pat_var_" ++ integer_to_list(X) || X <- lists:seq(1, A)],
    %% Nest matches:
    FName = cerl:c_fname(list_to_atom(N), A),
    Args = [cerl:c_var(list_to_atom(X)) || X <- VarNames],
    [_TopVar|_] = VarNames,
    B = cerl:c_case(
          cerl:c_values(Args),
          [gen_fun_version(Env, Version) || Version <- Vs]),
    {FName, cerl:c_fun(Args, B)}.

gen_fun_version(Env, #alpaca_fun_version{args=Args, body=Body}) ->
    Patt = [Expr || {_, Expr} <- [gen_expr(Env, A) || A <- Args]],
    {_, BodyExp} = gen_expr(Env, Body),
    cerl:c_clause(Patt, BodyExp).

gen_tests(Env, Tests) ->
    gen_tests(Env, Tests, []).

gen_tests(_Env, [], Memo) ->
    Memo;
gen_tests(Env, [#alpaca_test{name={_, _, N}, expression=E}|Rem], Memo) ->
    FName = cerl:c_fname(list_to_atom(clean_test_name(N)), 0),
    {_, Body} = gen_expr(Env, E),
    TestFun = {FName, cerl:c_fun([], Body)},
    gen_tests(Env, Rem, [TestFun|Memo]).

%% eunit will skip tests with spaces in the name, this may not be the best
%% way to handle it though:
clean_test_name(N) ->
    Base = lists:map(fun(32) -> 95; (C) -> C end, N),
    Base ++ "_test".

gen_expr(Env, {add, _}) ->
    {Env, cerl:c_atom('+')};
gen_expr(Env, {minus, _}) ->
    {Env, cerl:c_atom('-')};
gen_expr(Env, {int, _, I}) ->
    {Env, cerl:c_int(I)};
gen_expr(Env, {float, _, F}) ->
    {Env, cerl:c_float(F)};
gen_expr(Env, {boolean, _, B}) ->
    {Env, cerl:c_atom(B)};
gen_expr(Env, {atom, _, A}) ->
    {Env, cerl:c_atom(list_to_atom(A))};
gen_expr(Env, {chars, _, Cs}) ->
    {Env, cerl:c_string(Cs)};
gen_expr(Env, {string, _, S}) ->
    {Env, cerl:c_binary(literal_binary(S, utf8))};
gen_expr(Env, {unit, _}) ->
    {Env, cerl:c_tuple([])};
gen_expr(#env{wildcard_num=N}=Env, {'_', _}) ->
    %% We produce a unique variable name for each wildcard
    %% "throwaway" variable.  Not doing so causes errors when
    %% compiling forms later due to duplicate names.
    Name = list_to_atom("_" ++ integer_to_list(N)),
    {Env#env{wildcard_num=N+1}, cerl:c_var(Name)};
gen_expr(#env{module_funs=Funs}=Env, {symbol, _, V}) ->
    case proplists:get_value(V, Funs) of
        %% Switch out references to zero-arg funs to applications
        %% of them, simulating constant values
        0 ->
            {Env, cerl:c_apply(cerl:c_fname(list_to_atom(V), 0), [])};
        Arity when is_integer(Arity) ->
            %% Do we have a function with the right arity?
            {Env, cerl:c_fname(list_to_atom(V), Arity)};
        undefined ->
            {Env, cerl:c_var(list_to_atom(V))}
    end;
gen_expr(Env, #alpaca_far_ref{module=M, name=N, arity=A}) ->
    MakeFun = #alpaca_apply{
                 expr={'erlang', {symbol, 0, "make_fun"}, 3},
                 args=[{atom, 0, "alpaca_" ++ atom_to_list(M)},
                       {atom, 0, N},
                       {int, 0, A}]},
    gen_expr(Env, MakeFun);
gen_expr(Env, {raise_error, _, Kind, Expr}) ->
    {Env2, ExprAST} = gen_expr(Env, Expr),
    {Env2, cerl:c_call(cerl:c_atom(erlang), cerl:c_atom(Kind), [ExprAST])};

gen_expr(Env, {nil, _}) ->
    {Env, cerl:c_nil()};
gen_expr(Env, #alpaca_cons{head=H, tail=T}) ->
    {Env2, H2} = gen_expr(Env, H),
    {Env3, T2} = gen_expr(Env2, T),
    {Env3, cerl:c_cons(H2, T2)};
gen_expr(Env, #alpaca_binary{segments=Segs}) ->
    {Env2, Bits} = gen_bits(Env, Segs), 
    {Env2, cerl:c_binary(Bits)};
gen_expr(Env, #alpaca_map{is_pattern=true}=M) ->
    Annotated = annotate_map_type(M),
    F = fun(P, {E, Ps}) -> 
                {E2, P2} = gen_expr(E, P),
                {E2, [P2|Ps]}
        end,
    {Env2, Pairs} = lists:foldl(F, {Env, []}, Annotated),
    {Env2, cerl:c_map_pattern(lists:reverse(Pairs))};
gen_expr(Env, #alpaca_map{}=M) ->
    %% If the map isn't a pattern we're not worried about underscores:
    Pairs = [PP || {_, PP} <- [gen_expr(Env, P) || P <- annotate_map_type(M)]],
    {Env, cerl:c_map(Pairs)};
gen_expr(Env, #alpaca_map_add{to_add=#alpaca_map_pair{key=K, val=V}, existing=B}) ->
    %% In R19 creating map expression like core erlang's parser does
    %% doesn't seem to work for me, neither with ann_c_map nor a simple
    %% c_map([ThePair|TheMap]).  The following seems fine and is mostly
    %% a convenience:
    {_, M} = gen_expr(Env, B),
    {_, KExp} = gen_expr(Env, K),
    {_, VExp} = gen_expr(Env, V),
    {Env, cerl:c_call(cerl:c_atom(maps), cerl:c_atom(put), [KExp, VExp, M])};
gen_expr(Env, #alpaca_map_pair{is_pattern=true, key=K, val=V}) ->
    {Env2, KExp} = gen_expr(Env, K),
    {Env3, VExp} = gen_expr(Env2, V),

    %% R19 has cerl:c_map_pair_exact/2 which is much more brief than
    %% the following but that doesn't work for 18.2 nor 18.3.
    %% The LFE source put me on to the following:
    {Env3, cerl:ann_c_map_pair([], cerl:abstract(exact), KExp, VExp)};
gen_expr(Env, #alpaca_map_pair{key=K, val=V}) ->
    {_, K2} = gen_expr(Env, K),
    {_, V2} = gen_expr(Env, V),
    {Env, cerl:c_map_pair(K2, V2)};
gen_expr(Env, #alpaca_record{}=R) ->
    {_, RExp} = gen_expr(Env, record_to_map(R)),
    {Env, RExp};
gen_expr(Env, #alpaca_type_check{type=is_string, expr={symbol, _, _}=S}) ->
    {_, Exp} = gen_expr(Env, S),
    TC = cerl:c_call(cerl:c_atom('erlang'), cerl:c_atom('is_binary'), [Exp]),
    {Env, TC};
gen_expr(Env, #alpaca_type_check{type=is_chars, expr={symbol, _, _}=S}) ->
    {_, Exp} = gen_expr(Env, S),
    TC = cerl:c_call(cerl:c_atom('erlang'), cerl:c_atom('is_list'), [Exp]),
    {Env, TC};
gen_expr(Env, #alpaca_type_check{type=T, expr={symbol, _, _}=S}) ->
    {_, Exp} = gen_expr(Env, S),
    TC = cerl:c_call(cerl:c_atom('erlang'), cerl:c_atom(T), [Exp]),
    {Env, TC};
gen_expr(Env, #alpaca_apply{expr={bif, _, _L, Module, FName}, args=Args}) ->
    Apply = cerl:c_call(
              cerl:c_atom(prefix_modulename(Module)),
              cerl:c_atom(FName),
              [A || {_, A} <- [gen_expr(Env, E) || E <- Args]]),
    {Env, Apply};
gen_expr(Env, #alpaca_apply{expr={Module, {symbol, _L, N}, _}, args=Args}) ->
    FName = cerl:c_atom(N),
    Apply = cerl:c_call(
              cerl:c_atom(prefix_modulename(Module)),
              FName,
              [A || {_, A} <- [gen_expr(Env, E) || E <- Args]]),
    {Env, Apply};
gen_expr(Env, #alpaca_apply{expr={symbol, _Line, Name}, args=[{unit, _}]}) ->
    FName = case proplists:get_value(Name, Env#env.module_funs) of
                undefined -> cerl:c_var(list_to_atom(Name));
                1 -> cerl:c_fname(list_to_atom(Name), 1)
            end,
    {Env, cerl:c_apply(FName, [cerl:c_atom(unit)])};
gen_expr(Env, #alpaca_apply{expr={symbol, L, Name}=FExpr, args=Args}) ->
    DesiredArity = length(Args),
    {FName, Curry, Arity} = case proplists:get_all_values(Name, Env#env.module_funs) of
        [] -> {cerl:c_var(list_to_atom(Name)), false, 0};
        AvailFuns ->
            %% If we have an exact arity match, use that, otherwise curry
            case lists:filter(fun(X) -> X =:= DesiredArity end, AvailFuns) of
                [A] -> {cerl:c_fname(list_to_atom(Name), A), false, A};
                _ ->  
                    PossibleCurries = lists:filter(fun(X) -> X > DesiredArity end, AvailFuns),
                    %% The typer ensures that we can curry unambiguously
                    case PossibleCurries of
                        [CurryArity] -> 
                            {cerl:c_fname(list_to_atom(Name), CurryArity), true, CurryArity}
                    end
            end
    end,
    case Curry of
        true -> %% generate an anonymous fun
           CurryFunName = "curry_fun_" ++ integer_to_list(Env#env.synthetic_fun_num),
           Env2 = Env#env{synthetic_fun_num=Env#env.synthetic_fun_num + 1},
           CArgs = lists:map(
               fun(A) -> 
                    {symbol, L, "carg_" ++ integer_to_list(A)}
               end, 
               lists:seq(DesiredArity+1, Arity)),
           CurryExpr = #alpaca_fun_def{
                             name={symbol, L, CurryFunName},
                             arity=DesiredArity,
                             versions=[#alpaca_fun_version{
                                          args=CArgs,
                                          body=#alpaca_apply{
                                            line=L,
                                            expr=FExpr,
                                            args=Args ++ CArgs}}]},
           Binding = #fun_binding{
                        expr={symbol, L, CurryFunName},
                        def=CurryExpr},

           gen_expr(Env2, Binding);

        false -> Apply = cerl:c_apply(
                    FName, 
                    [A || {_, A} <- [gen_expr(Env, E) || E <- Args]]),
    {               Env, Apply}
    end;
gen_expr(Env, #alpaca_apply{expr={{symbol, _L, N}, Arity}, args=Args}) ->
    FName = cerl:c_fname(list_to_atom(N), Arity),
    Apply = cerl:c_apply(
              FName, 
              [A || {_, A} <- [gen_expr(Env, E) || E <- Args]]),
    {Env, Apply};
gen_expr(Env, #alpaca_apply{line=L, expr=Expr, args=Args}) ->
    FunName = "synth_fun_" ++ integer_to_list(Env#env.synthetic_fun_num),
    Env2 = Env#env{synthetic_fun_num=Env#env.synthetic_fun_num + 1},
    case Expr of
        %% Detect far refs that require currying
        #alpaca_far_ref{arity=Arity} when Arity > length(Args) ->
            CArgs = lists:map(
               fun(A) -> 
                    {symbol, L, "carg_" ++ integer_to_list(A)}
               end, 
               lists:seq(length(Args)+1, Arity)),
               CurryExpr = #alpaca_fun_def{
                             name={symbol, L, FunName},
                             arity=length(Args),
                             versions=[#alpaca_fun_version{
                                          args=CArgs,
                                          body=#alpaca_apply{
                                            line=L,
                                            expr=Expr,
                                            args=Args ++ CArgs}}]},
               Binding = #fun_binding{
                        expr={symbol, L, FunName},
                        def=CurryExpr},
               gen_expr(Env2, Binding);
        _ ->
            SynthBinding = #var_binding{
                              name={symbol, L, FunName},
                              to_bind=Expr,
                              expr=#alpaca_apply{
                                        line=L, expr={symbol, L, FunName},
                                        args=Args}},

            gen_expr(Env2, SynthBinding)
    end;

gen_expr(Env, #alpaca_ffi{}=FFI) ->
    #alpaca_ffi{
       module=M,
       function_name=FN,
       args=Cons,
       clauses=Clauses} = FFI,

    {Env2, MExp} = gen_expr(Env, M),
    {Env3, FNExp} = gen_expr(Env2, FN),
    {Env4, ConsExp} = gen_expr(Env3, Cons),
    %% calling apply/3 with the compiled cons cell is simpler
    %% than unpacking the cons cell into an actual list of args:
    Apply = cerl:c_call(
              cerl:c_atom('erlang'),
              cerl:c_atom('apply'),
              [MExp, FNExp, ConsExp]),

    F = fun(C, {E, Cs}) ->
                {E2, C2} = gen_expr(E, C),
                {E2, [C2|Cs]}
        end,
    {Env5, Clauses2} = lists:foldl(F, {Env4, []}, Clauses),

    {Env5, cerl:c_case(Apply, lists:reverse(Clauses2))};

%% Pattern, expression
gen_expr(Env, #alpaca_clause{pattern=P, guards=[], result=E}) ->
    {Env2, PExp} = gen_expr(Env, P),
    {Env3, EExp} = gen_expr(Env2, E),
    {Env3, cerl:c_clause([PExp], EExp)};
gen_expr(Env, #alpaca_clause{pattern=P, guards=Gs, result=E}) ->
    NestG = fun(G, Acc) ->
                    {_, GExp} = gen_expr(Env, G),
                    cerl:c_call(
                      cerl:c_atom('erlang'),
                      cerl:c_atom('and'),
                      [GExp, Acc])
            end,
    F = fun([], G) -> G;
           (G, Acc) -> NestG(G, Acc)
        end,
    [H|T] = lists:reverse(Gs),
    {_, HExp} = gen_expr(Env, H),
    G = lists:foldl(F, HExp, T),

    {Env2, PExp} = gen_expr(Env, P),
    {Env3, EExp} = gen_expr(Env2, E),
    {Env3, cerl:c_clause([PExp], G, EExp)};

gen_expr(Env, #alpaca_tuple{values=Vs}) ->
    {Env2, Vs2} = lists:foldl(fun(V, {E, VV}) ->
                                      {E2, V2} = gen_expr(E, V),
                                      {E2, [V2|VV]}
                              end, {Env, []}, Vs),
    {Env2, cerl:c_tuple(lists:reverse(Vs2))};
gen_expr(Env, #alpaca_type_apply{name={type_constructor, _, N}, arg=none}) ->
    {Env, cerl:c_atom(N)};
gen_expr(Env, #alpaca_type_apply{name={type_constructor, _, N}, arg=A}) ->
    {Env2, AExp} = gen_expr(Env, A),
    {Env2, cerl:c_tuple([cerl:c_atom(N), AExp])};
%% Expressions, Clauses
gen_expr(Env, #alpaca_match{match_expr=Exp, clauses=Cs}) ->
    {Env2, EExp} = gen_expr(Env, Exp),
    {Env3, Cs2} = lists:foldl(fun(C, {E, CC}) ->
                                      {E2, C2} = gen_expr(E, C),
                                      {E2, [C2|CC]}
                              end, {Env2, []}, Cs),
    {Env3, cerl:c_case(EExp, lists:reverse(Cs2))};

gen_expr(Env, #alpaca_spawn{from_module=M,
                          module=undefined,
                          function={symbol, _, FN},
                          args=Args}) ->

    ArgCons = lists:foldl(fun(A, L) -> 
                                  {_, AExp} = gen_expr(Env, A),
                                  cerl:c_cons(AExp, L) 
                          end, cerl:c_nil(), lists:reverse(Args)),
    PrefixModuleName = prefix_modulename(M), 
    {Env, cerl:c_call(
            cerl:c_atom('erlang'),
            cerl:c_atom('spawn'),
            [cerl:c_atom(PrefixModuleName), cerl:c_atom(FN), ArgCons])};

gen_expr(Env, #alpaca_receive{clauses=Cs, timeout_action=undefined}) ->
    {Env2, Cs2} = lists:foldl(fun(C, {E, CC}) ->
                                      {E2, C2} = gen_expr(E, C),
                                      {E2, [C2|CC]}
                              end, {Env, []}, Cs),
    {Env2, cerl:c_receive(lists:reverse(Cs2))};
gen_expr(Env, #alpaca_receive{
                 clauses=Cs,
                 timeout=TO,
                 timeout_action=TA}) ->
    X = case TO of
            infinity -> cerl:c_atom(TO);
            I -> cerl:c_int(I)
        end,
    {Env2, Cs2} = lists:foldl(fun(C, {E, CC}) ->
                                      {E2, C2} = gen_expr(E, C),
                                      {E2, [C2|CC]}
                              end, {Env, []}, Cs),
    {_, TA2} = gen_expr(Env, TA),
    {Env2, cerl:c_receive(lists:reverse(Cs2), X, TA2)};

gen_expr(Env, #alpaca_send{message=M, pid=P}) ->
    {_, PExp} = gen_expr(Env, P),
    {_, MExp} = gen_expr(Env, M),
    {Env, cerl:c_call(cerl:c_atom('erlang'), cerl:c_atom('!'), [PExp, MExp])};

gen_expr(#env{module_funs=Funs}=Env, #fun_binding{def=F, expr=E}) ->
    #alpaca_fun_def{name={symbol, _, N}, arity=Arity} = F,
    NewEnv = Env#env{module_funs=[{N, Arity}|Funs]},
    {_, Exp} = gen_expr(NewEnv, E),
    {Env, cerl:c_letrec([gen_fun(NewEnv, F)], Exp)};
gen_expr(Env, #var_binding{name={symbol, _, N}, to_bind=E1, expr=E2}) ->
    {_, E1Exp} = gen_expr(Env, E1),
    {_, E2Exp} = gen_expr(Env, E2),
    {Env, cerl:c_let([cerl:c_var(list_to_atom(N))], E1Exp, E2Exp)}.

module_info0(ModuleName) ->
    gen_module_info(ModuleName, []).

module_info1(ModuleName) ->
    gen_module_info(ModuleName, [cerl:c_var(item)]).

gen_module_info(ModuleName, Params) ->
    Body = cerl:c_call(cerl:c_atom(erlang),
                       cerl:c_atom(get_module_info),
                       [cerl:c_atom(ModuleName) | Params]),
    NewF = cerl:c_fun(Params, Body),
    {cerl:c_fname(module_info, length(Params)), NewF}.

gen_bits(Env, Segs) -> gen_bits(Env, Segs, []).

gen_bits(Env, [], AllSegs) ->
    {Env, lists:reverse(AllSegs)};
gen_bits(Env, [#alpaca_bits{type=T, default_sizes=true}=TailBits], Segs)
  when T == binary; T == utf8 ->
    #alpaca_bits{value=V, type=T, sign=Sign, endian=E} = TailBits,
    {Env2, VExp} = gen_expr(Env, V),
    B = cerl:c_bitstr(VExp, cerl:c_atom('all'), cerl:c_int(8),
                      get_bits_type(T), bits_flags(Sign, E)),
    {Env2, lists:reverse([B|Segs])};

gen_bits(Env,
         [#alpaca_bits{value={string, _, S}, type=utf8, default_sizes=true}|Rem],
         Segs) ->
    Lit = lists:reverse(literal_binary(S, utf8)),
    gen_bits(Env, Rem, Lit ++ Segs);

gen_bits(Env, [Bits|Rem], Memo) ->
    #alpaca_bits{value=V, size=S, unit=U, type=T, sign=Sign, endian=E} = Bits,
    {_Env2, VExp} = gen_expr(Env, V),
    B = cerl:c_bitstr(VExp, cerl:c_int(S), cerl:c_int(U),
                      get_bits_type(T), bits_flags(Sign, E)),
    gen_bits(Env, Rem, [B|Memo]).

get_bits_type(int) -> cerl:c_atom(integer);
get_bits_type(float) -> cerl:c_atom(float);
get_bits_type(utf8) -> cerl:c_atom(binary);
get_bits_type(binary) -> cerl:c_atom(binary).

bits_flags(Sign, Endian) ->
    cerl:c_cons(
      cerl:c_atom(Sign), cerl:c_cons(cerl:c_atom(Endian), cerl:c_nil())).

literal_binary(Chars, Encoding) when Encoding =:= utf8; Encoding =:= latin1 ->
    Bin = unicode:characters_to_binary(Chars, Encoding),
    F = fun(I) ->
                cerl:c_bitstr(
                  cerl:c_int(I), cerl:c_int(8), cerl:c_int(1),
                  cerl:c_atom(integer),
                  cerl:c_cons(cerl:c_atom(unsigned),
                              cerl:c_cons(cerl:c_atom(big), cerl:c_nil())))
        end,
    [F(I) || I <- binary_to_list(Bin)].

record_to_map(#alpaca_record{line=RL, is_pattern=Patt, members=Ms}) ->
    F = fun(#alpaca_record_member{name=N, val=V, line=L}) ->
                MapV = record_to_map(V),
                MapK = {atom, L, atom_to_list(N)},
                #alpaca_map_pair{line=L, is_pattern=Patt, key=MapK, val=MapV}
        end,
    #alpaca_map{is_pattern=Patt, 
              structure=record,
              line=RL, 
              pairs=lists:map(F, Ms)};
record_to_map(NotRecord) ->
    NotRecord.

annotate_map_type(#alpaca_map{is_pattern=IsP, structure=S, pairs=Ps}) ->
    V = {atom, 0, atom_to_list(S)},
    K = {atom, 0, "__struct__"},
    P = #alpaca_map_pair{is_pattern=IsP, key=K, val=V},
    [P|Ps].

-ifdef(TEST).

parse_and_gen(Code) ->
    [Mod] = alpaca_ast_gen:make_modules([Code]),
    {ok, Forms} = alpaca_codegen:gen(Mod, []),
    compile:forms(Forms, [report, verbose, from_core]).

simple_compile_test() ->
    Code =
        "module test_mod\n\n"
        "export add/2, sub/2\n"
        "let add x y = x + y\n"
        "let sub x y = x - y\n",
    {ok, _, _Bin} = parse_and_gen(Code).

module_with_internal_apply_test() ->
    Code =
        "module test_mod\n\n"
        "export add/2\n\n"
        "let adder x y = x + y\n\n"
        "let add x y = adder x y\n\n"
        "let eq x y = x == y",
    {ok, _, Bin} = parse_and_gen(Code).

infix_fun_test() ->
    Name = alpaca_infix_fun,
    FN = atom_to_list(Name) ++ ".beam",
    Code =
        "module infix_fun\n\n"
        "export adder/1 \n\n"
        "let (|>) v f = f v\n\n"
        "let add_ten x = x + 10\n\n"
        "let adder val = val |> add_ten",
    {ok, _, Bin} = parse_and_gen(Code),
    {module, Name} = code:load_binary(Name, FN, Bin),
    ?assertEqual(20, Name:adder(10)),
    true = code:delete(Name).

fun_and_var_binding_test() ->
    Name = alpaca_fun_and_var_binding,
    FN = atom_to_list(Name) ++ ".beam",
    Code =
        "module fun_and_var_binding\n\n"
        "export test_func/1\n\n"
        "let test_func x =\n"
        "  let y = x + 2 in\n"
        "  let double z = z + z in\n"
        "  double y",
    {ok, _, Bin} = parse_and_gen(Code),
    {module, Name} = code:load_binary(Name, FN, Bin),
    ?assertEqual(8, Name:test_func(2)),
    true = code:delete(Name).

value_test() ->
    Name = alpaca_value_function,
    FN = atom_to_list(Name) ++ ".beam",
    Code =
        "module value_function\n\n"
        "export test_func/1\n\n"
        "let test_int = 42\n\n"
        "let test_func () =\n"
        "  test_int\n\n",

    {ok, _, Bin} = parse_and_gen(Code),
    {module, Name} = code:load_binary(Name, FN, Bin),
    ?assertEqual(42, Name:test_func({})),
    true = code:delete(Name).

unit_function_test() ->
    Name = alpaca_unit_function,
    FN = atom_to_list(Name) ++ ".beam",
    Code =
        "module unit_function\n\n"
        "export test_func/1\n\n"
        "let test_func x =\n"
        "  let y () = 5 in\n"
        "  let z = 3 in\n"
        "  x + ((y ()) + z)",
    {ok, _, Bin} = parse_and_gen(Code),
    {module, Name} = code:load_binary(Name, FN, Bin),
    ?assertEqual(10, Name:test_func(2)),
    true = code:delete(Name).

parser_nested_letrec_test() ->
    Code =
        "module test_mod\n\n"
        "export add/2\n\n"
        "let add x y =\n"
        "  let adder1 a b = a + b in\n"
        "  let adder2 c d = adder1 c d in\n"
        "  adder2 x y",
    {ok, _, Bin} = parse_and_gen(Code).

%% This test will fail until I have implemented equality guards:
module_with_match_test() ->
    Name = alpaca_compile_module_with_match,
    FN = atom_to_list(Name) ++ ".beam",
    Code =
        "module compile_module_with_match\n\n"
        "export check/1, first/1, compare/2\n\n"
        "let check x = match x with\n"
        "  0 -> :zero\n"
        "| 1 -> :one\n"
        "| _ -> :more_than_one\n\n"
        "let first t =\n"
        "  match t with\n"
        "    (f, _) -> f\n"
        "  | _ -> :not_a_2_tuple\n\n"
    %% This is the failing section in particular:
        "let compare x y = match x with\n"
        "  a, a == y -> :matched\n"
        "| _ -> :not_matched",
    {ok, _, Bin} = parse_and_gen(Code),
    {module, Name} = code:load_binary(Name, FN, Bin),
    ?assertEqual(one, Name:check(1)),
    ?assertEqual(1, Name:first({1, a})),
    ?assertEqual(not_a_2_tuple, Name:first(an_atom)),
    ?assertEqual('matched', Name:compare(1, 1)),
    ?assertEqual('not_matched', Name:compare(1, 2)),
    true = code:delete(Name).

cons_test() ->
    Name = alpaca_compiler_cons_test,
    FN = atom_to_list(Name) ++ ".beam",
    Code =
        "module compiler_cons_test\n\n"
        "export make_list/2, my_map/2\n\n"
        "let make_list h t =\n"
        "  match t with\n"
        "    a :: b -> h :: t\n"
        "  | term -> h :: term :: []\n\n"
        "let my_map f x =\n"
        "  match x with\n"
        "    [] -> []\n"
        "  | h :: t -> (f h) :: (my_map f t)",
    {ok, _, Bin} = parse_and_gen(Code),
    {module, Name} = code:load_binary(Name, FN, Bin),
    ?assertEqual([1, 2], Name:make_list(1, 2)),
    ?assertEqual([1, 2, 3], Name:make_list(1, [2, 3])),
    ?assertEqual([2, 3], Name:my_map(fun(X) -> X+1 end, [1, 2])),
    ?assertEqual([3, 4], Name:my_map(fun(X) -> X+1 end, Name:make_list(2, 3))),
    true = code:delete(Name).

call_test() ->
    Code1 =
        "module call_test_a\n\n"
        "export a/1\n\n"
        "let a x = call_test_b.add x 1",
    Code2 =
        "module call_test_b\n\n"
        "export add/2\n\n"
        "let add x y = x + y",

    {ok, _, Bin1} = parse_and_gen(Code1),
    {ok, _, Bin2} = parse_and_gen(Code2),
    {module, alpaca_call_test_a} =
        code:load_binary(alpaca_call_test_a, "alpaca_call_test_a.beam", Bin1),
    {module, alpaca_call_test_b} =
        code:load_binary(alpaca_call_test_b, "alpaca_call_test_b.beam", Bin2),

    Name = alpaca_call_test_a,
    ?assertEqual(3, Name:a(2)),
    true = code:delete(alpaca_call_test_a),
    true = code:delete(alpaca_call_test_b).

ffi_test() ->
    Code =
        "module ffi_test\n\n"
        "export a/1\n\n"
        "let a x = beam :erlang :list_to_integer [x] with\n"
        "  1 -> :one\n"
        "| _ -> :not_one\n",
    {ok, _, Bin} = parse_and_gen(Code),
    {module, alpaca_ffi_test} = code:load_binary(alpaca_ffi_test, 
                                                 "alpaca_ffi_test.beam", Bin),

    Mod = alpaca_ffi_test,
    ?assertEqual('one', Mod:a("1")),
    ?assertEqual('not_one', Mod:a("2")),
    true = code:delete(alpaca_ffi_test).

%% TODO:  with union types, test/1 should return integers and floats
%% just tagged with different type constructors.
type_guard_test() ->
    Code =
        "module type_guard_test\n\n"
        "export check/1\n\n"
        "let check x = \n"
        "beam :erlang :* [x, x] with\n"
        "   i, is_integer i -> i\n"
        " | f -> 0",
    {ok, _, Bin} = parse_and_gen(Code),
    Mod = alpaca_type_guard_test,
    {module, Mod} = code:load_binary(Mod, "alpaca_type_guard_test.beam", Bin),

    %% Checking that when the result is NOT an integer we're falling back
    %% to integer 0 as expected in the code above:
    ?assertEqual(4, Mod:check(2)),
    ?assertEqual(0, Mod:check(1.3)),
    true = code:delete(Mod).

multi_type_guard_test() ->
    Code =
        "module multi_type_guard_test\n\n"
        "export check/1\n\n"
        "let check x = \n"
        "beam :erlang :* [x, x] with\n"
        "   i, is_integer i, i == 4 -> :got_four\n"
        " | i, is_integer i, i > 5, i < 20 -> :middle\n"
        " | i, is_integer i -> :just_int\n"
        " | f -> :not_int",
    {ok, _, Bin} = parse_and_gen(Code),
    Mod = alpaca_multi_type_guard_test,
    {module, Mod} = code:load_binary(Mod, "alpaca_multi_type_guard_test.beam", Bin),

    ?assertEqual('got_four', Mod:check(2)),
    ?assertEqual('middle', Mod:check(4)),
    ?assertEqual('just_int', Mod:check(5)),
    ?assertEqual('not_int', Mod:check(1.3)),
    true = code:delete(Mod).

module_info_helpers_test() ->
    Code = "module module_info_helpers_test\n",
    {ok, _, Bin} = parse_and_gen(Code),
    Mod = alpaca_module_info_helpers_test,
    {module, Mod} = code:load_binary(Mod, "alpaca_module_info_helpers_test.beam", Bin),
    ?assertEqual(Mod, Mod:module_info(module)),
    ?assert(is_list(Mod:module_info())),
    true = code:delete(Mod).

<<<<<<< HEAD
curry_test() ->
    Code = 
        "module autocurry\n"
        "export main\n"
        "let f x y = x + y\n"
        "let main () = \n"
        "  let f_ = f 5 in\n"
        "  f_ 6",
    {ok, _, Bin} = parse_and_gen(Code),
    Mod = alpaca_autocurry,
    {module, Mod} = code:load_binary(Mod, "alpaca_autocurry.beam", Bin),
    ?assertEqual(Mod:main(unit), 11),
=======
unit_as_value_test() ->
    Code =
        "module unit_test\n\n"
        "export return_unit/1\n\n"
        "let return_unit () = ()\n\n",
    {ok, _, Bin} = parse_and_gen(Code),
    Mod = alpaca_unit_test,
    {module, Mod} = code:load_binary(Mod, "alpaca_unit_test.beam", Bin),
    ?assertEqual({}, Mod:return_unit({})),
>>>>>>> 55f6c3ab
    true = code:delete(Mod).

-endif.<|MERGE_RESOLUTION|>--- conflicted
+++ resolved
@@ -805,7 +805,6 @@
     ?assert(is_list(Mod:module_info())),
     true = code:delete(Mod).
 
-<<<<<<< HEAD
 curry_test() ->
     Code = 
         "module autocurry\n"
@@ -818,7 +817,8 @@
     Mod = alpaca_autocurry,
     {module, Mod} = code:load_binary(Mod, "alpaca_autocurry.beam", Bin),
     ?assertEqual(Mod:main(unit), 11),
-=======
+    true = code:delete(Mod).
+
 unit_as_value_test() ->
     Code =
         "module unit_test\n\n"
@@ -828,7 +828,6 @@
     Mod = alpaca_unit_test,
     {module, Mod} = code:load_binary(Mod, "alpaca_unit_test.beam", Bin),
     ?assertEqual({}, Mod:return_unit({})),
->>>>>>> 55f6c3ab
     true = code:delete(Mod).
 
 -endif.